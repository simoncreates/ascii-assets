--- conflicted
+++ resolved
@@ -260,22 +260,21 @@
         let height = r.read_u16::<LittleEndian>()?;
         let frame_count = r.read_u32::<LittleEndian>()? as usize;
 
-<<<<<<< HEAD
-        // Frames
-=======
         if width == 0 || height == 0 || width > 4096 || height > 4096 {
-            return Err(io::Error::new(io::ErrorKind::InvalidData, "dimensions out of range, max 4096x4096"));
-        }
-        
+            return Err(io::Error::new(
+                io::ErrorKind::InvalidData,
+                "dimensions out of range, max 4096x4096",
+            ));
+        }
+
         if frame_count > 100_000 {
             return Err(io::Error::new(
                 io::ErrorKind::InvalidData,
                 format!("too many frames: {} (max {})", frame_count, 100_000),
             ));
         }
-        
+
         // frames
->>>>>>> a27829f9
         let mut frames = Vec::with_capacity(frame_count);
         for _ in 0..frame_count {
             frames.push(AsciiSprite::read_from(&mut r, width, height)?);
